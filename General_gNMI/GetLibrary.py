from __future__ import annotations
from dataclasses import dataclass
import json
from typing import Dict, List, Optional
from robot.api.logger import trace
from CapabilitiesLibrary import CapabilitiesLibrary
from confd_gnmi_common import _make_string_path, datatype_str_to_int, \
    encoding_str_to_int, make_gnmi_path, split_gnmi_path


@dataclass
class GetRequestParameters:
    """ Placeholder for all the parameters of GetRequest.\n
        Its contents to be state-fully set by the calls to `set_..._to()` methods. """
    prefix: str = None
    paths: List[str] = None
    type: int = 0  # TODO - which one to use?
    encoding: int = None
    use_models: List[dict] = None

    def to_kwargs(self, default_encoding: Optional[int], default_path: Optional[str]):
        if self.paths is not None:
            paths = self.paths
        else:
            paths = [default_path] if default_path is not None else []
        if self.encoding is not None:
            encoding = self.encoding
        else:
            encoding = default_encoding if default_encoding is not None else None
        return {
            'prefix': self.prefix,
            'paths': paths,
            'get_type': self.type,
            'encoding': encoding
        }


@dataclass
class UpdatePayload:
    path: str
    value_type: str
    value: Dict[str, object]

    @staticmethod
    def from_obj(updateObj):
        path = _make_string_path(updateObj.path, xpath=True)
        # TODO - bug - fix for proper data types/encodings/values...
        (value_type, dict_data) = str(updateObj.val).split(': ', 1)
        value = json.loads(dict_data)
        if isinstance(value, str) and len(value) > 0:
            value = json.loads(value)
        return UpdatePayload(path=path, value_type=value_type, value=value)

    def is_empty(self):
        value_is_empty = not self.value
        return value_is_empty


class GetLibrary(CapabilitiesLibrary):
    """ ROBOT test suite library for servicing the gNMI GetRequest tests.\n
        Uses internal state to manage request parameters and response data. """
    ROBOT_LIBRARY_SCOPE = 'SUITE'

    default_encoding: Optional[int]
    default_path: Optional[str]
    params: GetRequestParameters

    def __init__(self, lib_config) -> None:
        super().__init__(lib_config)
        config_encoding = lib_config.default_encoding
        self.default_encoding = encoding_str_to_int(config_encoding) \
                                    if config_encoding is not None else None
        self.default_path = lib_config.default_path or None
        self.params = GetRequestParameters()

    def get_last_updates_count(self):
        """ Return total number of updates in last response payload,
            or 0 if none OK response has been received. """
        if self.last_response is None:
            return 0
        # trace(self.last_response)
        return sum(len(n.update) for n in self.last_response.notification)

    def supported_models_should_include(self, model_name: str) -> bool:
        # TODO - rewrite to more efficient any()...
        models = self.get_supported_model_names()
        assert model_name in models, f'CapabilityResponse does NOT include \"{model_name}\"'

    def get_supported_model_names(self):
        """ Return list of all the models supported by device/server.\n
            This is retrieved from the `CapabilityRequest`'s supported_models property. """
        response = self._client.get_capabilities()
        return [model.name for model in response.supported_models]

    def cleanup_getrequest_parameters(self):
        """ Clear all parameters of following `GetRequest` to be empty. """
        self.params = GetRequestParameters()

    def prefix_set_to(self, prefix: str):
        """ Set the `prefix` parameter of the next `GetRequest` to specified value. """
        self.params.prefix = prefix
        trace(f"next GetRequest prefix set to: {prefix}")

    def encoding_set_to(self, encoding: str):
        """ Set the `Encoding` parameter of the next `GetRequest` to specified value. """
        self.params.encoding = encoding_str_to_int(encoding, no_error=True)
        trace(f"next GetRequest encoding set to: {self.params.encoding} (input: {encoding})")

    def datatype_set_to(self, data_type: str):
        """ Set the `DataType` parameter of the next `GetRequest` to specified value. """
        self.params.type = datatype_str_to_int(data_type, no_error=True)
        trace(f"next GetRequest datatype set to: {self.params.type} (input: {data_type})")

    def paths_include(self, path: str):
        """ Add a path parameter into collected array for next `GetRequest`. """
        params = self.params
        if params.paths is None:
            params.paths = []
        params.paths.append(path)
        trace(f"next GetRequest paths extended with: {path}")

    def dispatch_get_request(self):
        """ Dispatch the GetRequest towards server and store the received response.\n
            Parameters of the request are set according to previously set values. """
        self.cleanup_last_request_results()
        try:
            kwargs = self.params.to_kwargs(self.default_encoding, self.default_path)
            trace(f"Dispatching GetRequest with parameters: {kwargs}")
            self.last_response = self._client.get_public(**kwargs)
        except Exception as ex:
            self.last_exception = ex
        trace(f"Last exception: {self.last_exception}")
        trace(f"Last response: {self.last_response}")

    def get_last_flattened_updates(self) -> List[List[UpdatePayload]]:
        if self.last_response is None:
            return None
        notifications = self.last_response.notification
        updates = []
        for n in notifications:
            for update in n.update:
                updates.append(UpdatePayload.from_obj(update))
        trace(f"Last updates: {str(updates)}")
        return updates

    def _updates_include(self, text: str) -> bool:
        updates = self.get_last_flattened_updates()
        if updates is None:
            return False
        for update in updates:
            if update.is_empty():
                continue
            if isinstance(update.value, dict) and text in update.value:
                return True
            if update.path.endswith(text):
                return True
        return False

    def check_last_updates_include(self, text: str) -> bool:
        assert self._updates_include(text), f"Expected \"{text}\" not found in any of updates!"

    def check_last_updates_not_include(self, text: str) -> bool:
        assert not self._updates_include(text), f"Unexpected \"{text}\" found in some of updates!"

    def _last_updates_not_empty(self) -> bool:
        last_updates = self.get_last_flattened_updates()
<<<<<<< HEAD
        if not last_updates:
            return False
        return not any(update.is_empty() for update in last_updates)
=======
        return any(not update.is_empty() for update in last_updates)
>>>>>>> 555e6454

    def check_last_updates_not_empty(self) -> bool:
        """ Verify that last updates are not empty, and include some data. """
        non_empty_contents = self._last_updates_not_empty()
        assert non_empty_contents, "No updates with payload from last request!"

    def should_not_receive_data_response(self):
        """ Verify that last request ended either with negative response from server,
            or with ok response containing no data. """
        got_error = self.last_response is None and self.last_exception is not None
        got_empty = not self._last_updates_not_empty()
        message = 'Didn\'t receive expected empty or error response'
        self._assert_condition(got_error or got_empty, message)

    def test_teardown(self):
        super().test_teardown()
        self.cleanup_getrequest_parameters()

    def get_projections_from_key_dictionary(self, key_dictionary: Dict[str, str]) -> str:
        """ Helper method to convert a dictionary of list-entry key mappings
            into XPath like string portion, e.g.:
                { "name": "eth0"} --> [name=eth0]
                { "name": "eth0", "type": "ethernet" } --> [name=eth0][type=ethernet]
          """
        projections = [f"[{name}={value}]" for [name, value] in key_dictionary.items()]
        return "".join(projections)

    @staticmethod
    def count_prefix_path_steps(full_path: str):
        """ Return number of nodes (separated with \'/\') on the specified path string. """
        elem_path = make_gnmi_path(full_path)
        return len(elem_path.elem) - 1

    @staticmethod
    def split_prefix_path(xpath_path: str, step: int):
        """ Split the input path at specified index/slash position,
            and return the two parts - leading \"prefix\" and the rest, \"path\". """
        (prefix, path) = split_gnmi_path(xpath_path, step)
        return (prefix, path)<|MERGE_RESOLUTION|>--- conflicted
+++ resolved
@@ -164,13 +164,7 @@
 
     def _last_updates_not_empty(self) -> bool:
         last_updates = self.get_last_flattened_updates()
-<<<<<<< HEAD
-        if not last_updates:
-            return False
-        return not any(update.is_empty() for update in last_updates)
-=======
         return any(not update.is_empty() for update in last_updates)
->>>>>>> 555e6454
 
     def check_last_updates_not_empty(self) -> bool:
         """ Verify that last updates are not empty, and include some data. """
