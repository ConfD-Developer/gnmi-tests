--- conflicted
+++ resolved
@@ -19,11 +19,9 @@
   default_path:
 
 # ---- generic gNMI test cases settings
-<<<<<<< HEAD
 get_prefix_path: /interfaces-state/interface[name=state_if_2]/type
-=======
+
 get_sanity_path: /if:interfaces  # XPath to data that device supports, for simple small-scale sanity GetRequest
->>>>>>> 555e6454
 
 gnmi_get_paths:
   - /interfaces-state/interface[name=state_if_2]/name
